--- conflicted
+++ resolved
@@ -1,13 +1,11 @@
-<<<<<<< HEAD
-import typing as t
-
-=======
 # SPDX-FileCopyrightText: 2022 German Aerospace Center (DLR)
 #
 # SPDX-License-Identifier: Apache-2.0
 
 # SPDX-FileContributor: Michael Meinel
->>>>>>> 0b921c89
+
+import typing as t
+
 
 class HermesValidationError(Exception):
     """
